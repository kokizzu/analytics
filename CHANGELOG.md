--- conflicted
+++ resolved
@@ -20,11 +20,8 @@
 - Do not error when activating an already activated account plausible/analytics#370
 - Ignore arrow keys when modifier keys are pressed plausible/analytics#363
 - Show correct stats when goal filter is combined with source plausible/analytics#374
-<<<<<<< HEAD
 - Going back in history now correctly resets the period filter plausible/analytics#408
-=======
 - Fix URL decoding in query parameters plausible/analytics#416
->>>>>>> 0e667baa
 
 ### Security
 - Do not run the plausible Docker container as root plausible/analytics#362
